use halo2wrong::halo2::{
	arithmetic::FieldExt,
	circuit::{AssignedCell, Layouter, Region, Value},
	plonk::{Advice, Column, ConstraintSystem, Error, Expression, Selector},
	poly::Rotation,
};

#[derive(Clone, Debug)]
/// Configuration elements for the circuit are defined here.
pub struct IsZeroConfig {
	/// Configures a column for the x.
	x: Column<Advice>,
	/// Configures a column for the x_inv.
	x_inv: Column<Advice>,
	/// Configures a column for the b.
	b: Column<Advice>,
	/// Configures a fixed boolean value for each row of the circuit.
	selector: Selector,
}

/// Constructs individual cell for the configuration element.
pub struct IsZeroChip<F: FieldExt> {
	/// Assigns a cell for the x.
	x: AssignedCell<F, F>,
}

impl<F: FieldExt> IsZeroChip<F> {
	/// Create a new chip.
	pub fn new(x: AssignedCell<F, F>) -> Self {
		IsZeroChip { x }
	}

	/// Make the circuit config.
	pub fn configure(meta: &mut ConstraintSystem<F>) -> IsZeroConfig {
		let x = meta.advice_column();
		let x_inv = meta.advice_column();
		let b = meta.advice_column();
		let s = meta.selector();

		meta.enable_equality(x);
		meta.enable_equality(b);

		meta.create_gate("is_zero", |v_cells| {
			let one = Expression::Constant(F::one());
			let x_exp = v_cells.query_advice(x, Rotation::cur());
			let x_inv_exp = v_cells.query_advice(x_inv, Rotation::cur());
			let b_exp = v_cells.query_advice(b, Rotation::cur());
			let sel_exp = v_cells.query_selector(s);

			vec![
				// x * b == 0
				// Checking this constraint to be sure
				// that one of the variable is equal to 0.
				// b is the boolean and desired output is (x == 0)
				sel_exp.clone() * (x_exp.clone() * b_exp.clone()),
				// x * x_inv + b - 1 == 0
				// Example 1:
				// If x = 1 => x_inv = 1,
				// (1 * 1 + b - 1) == 0
				// In this case, b must be equal to 0.
				// Example 2:
				// If b = 1,
				// (x * x_inv + 1 - 1) == 0 => (x * x_inv) must be equal to 0.
				// Which is only can be obtainable by x = 0.
				sel_exp * (x_exp * x_inv_exp + b_exp - one),
			]
		});

		IsZeroConfig { x, x_inv, b, selector: s }
	}

	/// Synthesize the circuit.
<<<<<<< HEAD
	pub fn synthesize( &self, config: IsZeroConfig, mut layouter: impl Layouter<F>,
=======
	pub fn synthesize(
		&self, config: IsZeroConfig, mut layouter: impl Layouter<F>,
>>>>>>> 8132c01b
	) -> Result<AssignedCell<F, F>, Error> {
		let is_zero = layouter.assign_region(
			|| "is_zero",
			|mut region: Region<'_, F>| {
				config.selector.enable(&mut region, 0)?;

				let one = Value::known(F::one());
				let x_inv = self.x.value().and_then(|val| {
					let val_opt: Option<F> = val.invert().into();
					Value::known(val_opt.unwrap_or(F::one()))
				});
				// In the circuit here, if x = 0, b will be assigned to the value 1.
				// If x = 1, means x_inv = 1 as well, b will be assigned to the value 0.
				let b = one - self.x.value().cloned() * x_inv;

				self.x.copy_advice(|| "x", &mut region, config.x, 0)?;
				region.assign_advice(|| "x_inv", config.x_inv, 0, || x_inv)?;
				let assigned_b = region.assign_advice(|| "b", config.b, 0, || b)?;

				Ok(assigned_b)
			},
		)?;

		Ok(is_zero)
	}
}

#[cfg(test)]
mod test {
	use super::*;
	use crate::utils::{generate_params, prove_and_verify};
	use halo2wrong::{
		curves::bn256::{Bn256, Fr},
		halo2::{
			circuit::SimpleFloorPlanner,
			dev::MockProver,
			plonk::{Circuit, Instance},
		},
	};

	#[derive(Clone)]
	struct TestConfig {
		is_zero: IsZeroConfig,
		pub_ins: Column<Instance>,
		temp: Column<Advice>,
	}

	#[derive(Clone)]
	struct TestCircuit<F: FieldExt> {
		numba: F,
	}

	impl<F: FieldExt> TestCircuit<F> {
		fn new(x: F) -> Self {
			Self { numba: x }
		}
	}

	impl<F: FieldExt> Circuit<F> for TestCircuit<F> {
		type Config = TestConfig;
		type FloorPlanner = SimpleFloorPlanner;

		fn without_witnesses(&self) -> Self {
			self.clone()
		}

		fn configure(meta: &mut ConstraintSystem<F>) -> TestConfig {
			let is_zero = IsZeroChip::configure(meta);
			let temp = meta.advice_column();
			let instance = meta.instance_column();

			meta.enable_equality(instance);
			meta.enable_equality(temp);

			TestConfig { is_zero, pub_ins: instance, temp }
		}

<<<<<<< HEAD
		fn synthesize( &self, config: TestConfig, mut layouter: impl Layouter<F>,
=======
		fn synthesize(
			&self, config: TestConfig, mut layouter: impl Layouter<F>,
>>>>>>> 8132c01b
		) -> Result<(), Error> {
			let numba = layouter.assign_region(
				|| "temp",
				|mut region: Region<'_, F>| {
					region.assign_advice(|| "temp_x", config.temp, 0, || Value::known(self.numba))
				},
			)?;
			let is_zero_chip = IsZeroChip::new(numba);
			let is_zero =
				is_zero_chip.synthesize(config.is_zero, layouter.namespace(|| "is_zero"))?;
			layouter.constrain_instance(is_zero.cell(), config.pub_ins, 0)?;
			Ok(())
		}
	}

	#[test]
	fn test_is_zero() {
		// Testing zero as value.
		let test_chip = TestCircuit::new(Fr::from(0));

		let pub_ins = vec![Fr::one()];
		let k = 4;
		let prover = MockProver::run(k, &test_chip, vec![pub_ins]).unwrap();
		assert_eq!(prover.verify(), Ok(()));
	}

	#[test]
	fn test_is_zero_not() {
		// Testing a non-zero value.
		let test_chip = TestCircuit::new(Fr::from(1));

		let pub_ins = vec![Fr::zero()];
		let k = 4;
		let prover = MockProver::run(k, &test_chip, vec![pub_ins]).unwrap();
		assert_eq!(prover.verify(), Ok(()));
	}

	#[test]
	fn test_is_zero_production() {
		let test_chip = TestCircuit::new(Fr::from(0));

		let k = 4;
		let rng = &mut rand::thread_rng();
		let params = generate_params(k);
		let res = prove_and_verify::<Bn256, _, _>(params, test_chip, &[&[Fr::one()]], rng).unwrap();

		assert!(res);
	}
}<|MERGE_RESOLUTION|>--- conflicted
+++ resolved
@@ -70,12 +70,8 @@
 	}
 
 	/// Synthesize the circuit.
-<<<<<<< HEAD
-	pub fn synthesize( &self, config: IsZeroConfig, mut layouter: impl Layouter<F>,
-=======
 	pub fn synthesize(
 		&self, config: IsZeroConfig, mut layouter: impl Layouter<F>,
->>>>>>> 8132c01b
 	) -> Result<AssignedCell<F, F>, Error> {
 		let is_zero = layouter.assign_region(
 			|| "is_zero",
@@ -153,12 +149,8 @@
 			TestConfig { is_zero, pub_ins: instance, temp }
 		}
 
-<<<<<<< HEAD
-		fn synthesize( &self, config: TestConfig, mut layouter: impl Layouter<F>,
-=======
 		fn synthesize(
 			&self, config: TestConfig, mut layouter: impl Layouter<F>,
->>>>>>> 8132c01b
 		) -> Result<(), Error> {
 			let numba = layouter.assign_region(
 				|| "temp",
